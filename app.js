// A fully integrated event-sourced API server using inline LSS and Functional Core (greenfield)

import http from "http"
import crypto from "crypto"
import pg from "pg"


// ---------- LSS Implementation ----------
const lss = await (async () => {
  return {
    singleWriter: await (async () => {
      const writeDb = new pg.Client({ connectionString: process.env.DATABASE_URL || 'postgres://postgres:12345@localhost:5432/postgres' })
      await writeDb.connect()
      const tables = await writeDb.query(`SELECT * FROM information_schema.tables WHERE table_name = 'lss'`)
      if (tables.rows.length === 0) {
        await writeDb.query(`
            CREATE TABLE lss (
                                 lss_order_id bigint NOT NULL,
                                 lss_partition_id VARCHAR(255) NOT NULL,
                                 lss_type VARCHAR(255) NOT NULL,
                                 lss_data JSONB NOT NULL,
                                 lss_metadata JSONB NOT NULL
            );
            CREATE UNIQUE INDEX IF NOT EXISTS lss_order_idx ON lss(lss_order_id);
            CREATE UNIQUE INDEX IF NOT EXISTS lss_partition_order_idx ON lss(lss_partition_id, lss_order_id);
            INSERT INTO lss (lss_order_id, lss_partition_id, lss_type, lss_data, lss_metadata)
            VALUES (0, 'system', 'LSS.Initialized', '{}', '{}');
        `)
      }
      const { rows: maxRows } = await writeDb.query(`SELECT COALESCE(MAX(lss_order_id), 0) AS max FROM lss`)
      let currentOrderId = maxRows[0].max
      return {
        physicalAppend: async (events) => {
          const appendTime = new Date().toISOString()
          const values = events.map(({ partitionId, type, data, metadata }) => {
            metadata.appendTime = appendTime
            return `(${++currentOrderId}, '${partitionId}', '${type}', $$${JSON.stringify(data).replace(/\$/g, '$')}$$, $$${JSON.stringify(metadata)}$$)`
          }).join(',')
          await writeDb.query(`
              INSERT INTO lss (lss_order_id, lss_partition_id, lss_type, lss_data, lss_metadata)
              VALUES ${values}
          `)
        }
      }
    })(),
    sharedReader: await (async () => {
      const readPool = new pg.Pool({ connectionString: process.env.DATABASE_URL || 'postgres://postgres:12345@localhost:5432/postgres' })
      return {
        physicalRead: async () => {
          const { rows } = await readPool.query(`SELECT * FROM lss ORDER BY lss_order_id ASC`)
          return rows.map(row => ({
            type: row.lss_type,
            data: row.lss_data,
            metadata: row.lss_metadata
          }))
        },
        logicalRead: async (partitionId, asc = true, limit = 100, offset = 0) => {
          const order = asc ? 'ASC' : 'DESC'
          const { rows } = await readPool.query(`
              SELECT lss_type AS type, lss_data AS data, lss_metadata AS metadata FROM lss WHERE lss_partition_id = $1
              ORDER BY lss_order_id ${order}
              LIMIT $2 OFFSET $3`, [partitionId, limit, offset])
          return rows
        },
        logicalReadFirst: async (partitionId) => {
          const rows = await lss.sharedReader.logicalRead(partitionId, true, 1, 0)
          if (rows.length === 0) throw new Error(`Partition ${partitionId} is empty`)
          return rows[0]
        },
        logicalReadLast: async (partitionId) => {
          const rows = await lss.sharedReader.logicalRead(partitionId, false, 1, 0)
          if (rows.length === 0) throw new Error(`Partition ${partitionId} is empty`)
          return rows[0]
        }
      }
    })()
  }
})()

// ---------- Functional Core Implementation ----------

const core = (() => {
  const StateChange = [
    {
      viewId: 'Subscription.Create',
      initialState: { nextId: 1 },
      reduce: {
        'Subscription.Created': (state, event) => ({
          ...state,
          nextId: Math.max(
            state.nextId,
            parseInt(event.data.subscriptionId.split('-')[1]) + 1
          )
        })
      },
      map: (command, state) => {
        const nextId = state.nextId;
        return [{
          type: 'Subscription.Created',
          data: {
            subscriptionId: `sub-${nextId}`,
            plan: command.plan,
            createdBy: command.createdBy
          },
          metadata: {}
        }];
      }
    },
    {
      viewId: 'Subscription.Assign.Members',
      initialState: {},
      reduce: {},
      map: (command, state) => [{
        type: 'Members.AssignmentStarted',
        data: {
          subscriptionId: command.subscriptionId,
          members: command.members
        },
        metadata: {}
      }]
    }
  ];
  const StateView = [
    {
      viewId: 'Subscription.List',
      initialState: {},
      reduce: {
        'Subscription.Created': (state, data) => ({
          ...state,
          [data.subscriptionId]: {
            plan: data.plan,
            createdBy: data.createdBy,
            members: []
          }
        }),
        'Member.AssignedToSubscription': (state, data) => {
          const sub = state[data.subscriptionId];
          if (!sub) return state;

          return {
            ...state,
            [data.subscriptionId]: {
              ...sub,
              members: [...sub.members, data.memberId]
            }
          };
        }
      }
    },
    {
      viewId: 'Assignment.Tracker',
      initialState: {},
      reduce: {
        'Members.AssignmentStarted': (state, data) => ({
          ...state,
          [data.subscriptionId]: {
            pending: new Set(data.members),
            completed: [],
            failed: []
          }
        }),
        'Member.AssignedToSubscription': (state, data) => {
          const tracker = state[data.subscriptionId];
          if (!tracker) return state;

          const pending = new Set(tracker.pending);
          pending.delete(data.memberId);

          return {
            ...state,
            [data.subscriptionId]: {
              ...tracker,
              completed: [...tracker.completed, data.memberId],
              pending,
              failed: tracker.failed
            }
          };
        },
        'Failed.ToAssignMemberToSubscription': (state, data) => {
          const tracker = state[data.subscriptionId];
          if (!tracker) return state;

          const pending = new Set(tracker.pending);
          pending.delete(data.memberId);

          return {
            ...state,
            [data.subscriptionId]: {
              ...tracker,
              failed: [...tracker.failed, data.memberId],
              pending,
              completed: tracker.completed
            }
          };
        }
      }
    },
    {
      viewId: 'Emails.To.Send',
      initialState: {
        nextId: 1,
        list: []
      },
      reduce: {
        'Member.AssignedToSubscription': (state, data) => {
<<<<<<< HEAD
          const notificationId = state.nextId;
          return {
            nextId: notificationId + 1,
            list: [
              ...state.list,
              {
                text: `Hey ${data.memberId}, you were assigned to subscription ${data.subscriptionId}`,
                notificationId,
                attempt: 0
              }
            ]
          };
        },
        'Member.AssignmentStarted': (state, data) => {
          const notificationId = state.nextId;
          return {
            nextId: notificationId + 1,
            list: [
              ...state.list,
              {
                text: `Your assignment has been started ${data.memberId}`,
                notificationId,
                attempt: 0
              }
            ]
          };
=======
          let notificationId = state.nextId++;
          state.list.push({
            text: `Hey ${data.memberId}, you were assigned to subscription ${data.subscriptionId}`,
            notificationId,
            attempt: 0
          })
        },
        'Member.AssignmentStarted': (state, data) => {
          let notificationId = state.nextId++;
          state.list.push({
            text: `Your assignment has been started ${data.memberId}`,
            notificationId,
            attempt: 0
          })
        },
        'Email.Sent': (state, data) => {
          state.list = state.list.filter(x => x.notificationId !== data.notificationId)
>>>>>>> e8ca5830
        },
        'Email.Succeeded': (state, data) => ({
          ...state,
          list: state.list.filter(x => x.notificationId !== data.notificationId)
        }),
        'Email.Failed': (state, data) => ({
          ...state,
          list: state.list.flatMap(x => {
            if (x.notificationId !== data.notificationId) return x;
            const newAttempt = x.attempt + 1;
            const maxRetries = 10;
            return newAttempt < maxRetries
              ? [{ ...x, attempt: newAttempt }]
              : []; // Drop the message if it hit max retries (ChatGPT loves this for some reason)
          })
        })
      }
    }
  ];

  const StateMachine = [
    {
      viewId: 'Assignment.Tracker',
      trigger: ({ query, produce }) => {
        const trackerView = query(['Assignment.Tracker'])
        for (let subscriptionId in trackerView) {
          const tracker = trackerView[subscriptionId]
          for (let memberId of tracker.pending) {
            produce({
              type: 'Subscription.Assign.Members',
              data: {
                subscriptionId,
                members: [memberId]
              }
            })
          }
        }
      }
    }
  ]

  const FunctionalCore = (StateChange, StateView, StateMachine) => {
    let stateChange = {}
    let stateView = {}
    let stateMachine = {}
    let currentTransaction = []
    let currentState = {
      stateChange: {},
      stateView: {}
    }
    StateChange.forEach(sc => stateChange[sc.viewId] = structuredClone(sc.initialState))
    StateView.forEach(sv => stateView[sv.viewId] = structuredClone(sv.initialState))


    const reduce = event => {
      StateView.forEach(sv => {
        const f = sv.reduce[event.type]
        if (f) {
          // now lets take a copy of the first time we see this viewId so if the txn rolls back we can revert
          if (currentState.stateView[sv.viewId] === undefined) {
            currentState.stateView[sv.viewId] = structuredClone(stateView[sv.viewId])
          }
          stateView[sv.viewId] = f(stateView[sv.viewId], event.data)
        }

        // log the views that just changed, chatgpt made a mistake and tried to use the events to trigger the processors
        stateMachine[sv.viewId] = 1;
      })
      StateChange.forEach(sc => {
        const f = sc.reduce[event.type]
        if (f) {
          // now lets take a copy of the first time we see this viewId so if the txn rolls back we can revert
          if (currentState.stateChange[sc.viewId] === undefined) {
            currentState.stateChange[sc.viewId] = structuredClone(stateChange[sc.viewId])
          }
          stateChange[sc.viewId] = f(stateChange[sc.viewId], event)
        }
      })
    }

    // spin the state machines with a consistent snapshot of all the views that just changed (can keep triggering more and more stuff!)
    const trigger = () => {
      let snapshot = structuredClone(stateMachine)
      stateMachine = {}

      StateMachine.forEach(machine => {
        if (snapshot[machine.viewId]) {
          machine.trigger({ query, produce })
        }
      })
    }
    const produce = command => {
      const change = StateChange.find(x => x.viewId === command.type)
      const events = change.map(command.data, stateChange[command.type])
      currentTransaction.push(...events)
      events.forEach(reduce)
      trigger()
      return events
    }

    const consume = event => {
      // always log the external state input for traceability before any state is changed!
      currentTransaction.push(event)
      reduce(event)
      trigger()
    }

    const query = path => (function recurse(state, path) {
      if (path.length === 0) return state
      const key = path[0]
      return state[key] !== undefined ? recurse(state[key], path.slice(1)) : null
    })(stateView, path)

    const commit = () => {
      const tx = currentTransaction
      currentTransaction = []
      currentState = { stateChange: {}, stateView: {} };
      return tx
    }

    const rollback = () => {
      for (let viewId in currentState.stateChange) {
        stateChange[viewId] = currentState.stateChange[viewId]
      }
      for (let viewId in currentState.stateView) {
        stateView[viewId] = currentState.stateView[viewId]
      }
      currentTransaction = [];
      currentState = { stateChange: {}, stateView: {} };
    }
    return { produce, consume, query, reduce, commit, rollback }
  }
  return FunctionalCore(StateChange, StateView, StateMachine)
})()

// ---------- Recovery ----------
const history = await lss.sharedReader.physicalRead()
history.forEach(core.reduce)

// ---------- Txn helper for atomicity between fn core and lss (further make single writer mutex explicit) ----------
let withSingleWriterMutex = (() => {
  let queue = []
  let busy = false;
  return criticalSection => continuation => {
    queue.push([criticalSection, continuation]);
    if (busy === false) {
      busy = true;
      (function update() {
        if (queue.length === 0) {
          busy = false
        } else {
          let [criticalSection, continuation] = queue.shift();
          try {
            // protected access to currentOrderId and we can produce commands/return state inside this function
            // this is equivalent to serializable isolation level in RDBMS without all the nasty multi thread races
            let returnValue = criticalSection()
            let tx = core.commit();
            lss.singleWriter.physicalAppend(tx)
              .then(() => {
                continuation({
                  tx,
                  returnValue
                })
                externalStateOutput.map(trigger => {
                  trigger()
                })
                update()
              })
              .catch(err => {
                // crash the process and go to recovery when we come up, low level IO error in the lss
                console.error(err)
                process.exit(1)
              });
          } catch (err) {
            // we have the dirty object set, lets travel back in time
            console.error('rollback time', err)
            core.rollback();
          }
        }
      })()
    }
  }
})()

// ---------- HTTP API ----------
const routes = {
  POST: {
    "/create-subscription": async (req, res) => {
      let body = ''
      req.on('data', chunk => body += chunk)
      req.on('end', async () => {
        const { plan, createdBy } = JSON.parse(body)
        withSingleWriterMutex(() => {
          core.produce({ type: 'Subscription.Create', data: { plan, createdBy } })
        })(({ txn }) => {
          res.writeHead(200, { 'Content-Type': 'application/json' })
          res.end(JSON.stringify({ ok: true, subscriptionId: txn[0].data.subscriptionId }))
        })
      })
    }
  },
  GET: {
    "/subscriptions": async (req, res, id) => {
      const result = core.query(['Subscription.List', id])
      res.writeHead(200, { 'Content-Type': 'application/json' })
      res.end(JSON.stringify(result))
    }
  }
}

const server = http.createServer(async (req, res) => {
  const methodRoutes = routes[req.method]
  if (!methodRoutes) return res.writeHead(405).end()

  const [path, id] = req.url.split('/').filter(Boolean)
  const routeKey = `/${path}`

  const handler = methodRoutes[routeKey]
  if (!handler) return res.writeHead(404).end()

  handler(req, res, id)
})

// ---------- ExternalStateOutput - asynchronous triggers to external systems done after the txn is durable ----------


let externalStateOutput = [
// ----------  email sender ----------
  (() => {
    if (process.env.SENDGRID_API_KEY) {
      return () => {
        core.query(['Emails.To.Send']).map(action => {
          // something catastrophic happened with the network pipe
          let unknown = err => {
            withSingleWriterMutex(() => {
              core.consume({
                type: 'Email.Failed',
                data: {
                  notificationId: action.notificationId,
                  actionResult: 'UnknownError',
                  message: err.message
                }
              })
            })(() => {})
          }
          // action at a distance, its a black box/global singleton, we have no idea whats going on in there
          let req = http.request({
            host: 'api.sendgrid.com',
            path: '/my_send_email_sendpoint',
            headers: {
              Authorization : `Bearer ${process.env.SENDGRID_API_KEY}`,
            }
          }, res => {
            let receiveBuffer = []
            res.on('error', unknown)
            res.on('data', chunk => receiveBuffer.push(chunk))
            res.on('end', () => {
              const actionResult = JSON.parse(Buffer.concat(receiveBuffer).toString())
              withSingleWriterMutex(() => {
                if (res.statusCode === 200) {
                  core.consume({
                    type: 'Email.Succeeded',
                    data: {
                      notificationId: action.notificationId,
                      actionResult
                    }
                  })
                } else {
                  // its something we can fix
                  core.consume({
                    type: 'Email.Failed',
                    data: {
                      notificationId: action.notificationId,
                      actionResult
                    }
                  })
                }
              })(() => {})
            })
          });
          req.on('error', unknown)
          req.write(Buffer.from(JSON.stringify(action)))
          req.end()
        })
      }
    }
    return () => {

    }
  })()
]

// ---------- Unit Test Mode (if NODE_ENV=test) ----------
if (process.env.NODE_ENV === 'test') {
  console.log("🧪 Running functional core tests...")

  const plan = "test-plan"
  const createdBy = "ci@test"
  core.produce({ type: 'Subscription.Create', data: { plan, createdBy } })
  const tx = core.commit()

  const assert = (cond, msg) => { if (!cond) throw new Error("❌ " + msg); else console.log("✅", msg) }
  assert(tx.length === 1, "Exactly one Subscription.Created event emitted")
  assert(tx[0].data.plan === plan, "Plan set correctly in event")
  assert(core.query(["Subscription.List", tx[0].data.subscriptionId]).plan === plan, "Plan matches in view")

  console.log("🧪 All tests passed.")
  process.exit(0)
} else {
  server.listen(8080, () => {
    console.log("🧠 Event-sourced API server running at http://localhost:8080")
  })
}<|MERGE_RESOLUTION|>--- conflicted
+++ resolved
@@ -203,7 +203,6 @@
       },
       reduce: {
         'Member.AssignedToSubscription': (state, data) => {
-<<<<<<< HEAD
           const notificationId = state.nextId;
           return {
             nextId: notificationId + 1,
@@ -230,25 +229,6 @@
               }
             ]
           };
-=======
-          let notificationId = state.nextId++;
-          state.list.push({
-            text: `Hey ${data.memberId}, you were assigned to subscription ${data.subscriptionId}`,
-            notificationId,
-            attempt: 0
-          })
-        },
-        'Member.AssignmentStarted': (state, data) => {
-          let notificationId = state.nextId++;
-          state.list.push({
-            text: `Your assignment has been started ${data.memberId}`,
-            notificationId,
-            attempt: 0
-          })
-        },
-        'Email.Sent': (state, data) => {
-          state.list = state.list.filter(x => x.notificationId !== data.notificationId)
->>>>>>> e8ca5830
         },
         'Email.Succeeded': (state, data) => ({
           ...state,
@@ -426,6 +406,9 @@
             // we have the dirty object set, lets travel back in time
             console.error('rollback time', err)
             core.rollback();
+
+            // next command
+            update()
           }
         }
       })()
